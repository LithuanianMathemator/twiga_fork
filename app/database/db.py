from typing import List, Optional
from sqlalchemy import text
from sqlmodel import select
import logging

from app.database.models import (
    User,
    Message,
    TeacherClass,
    Class,
    Chunk,
    Role,
    UserState,
    Subject,
    GradeLevel,
)
from app.database.engine import get_session
from app.utils import embedder

logger = logging.getLogger(__name__)

# TODO: Add custom Exceptions for better error handling


async def get_or_create_user(wa_id: str, name: Optional[str] = None) -> User:
    """
    Get existing user or create new one if they don't exist.
    Handles all database operations and error logging.
    """
    async with get_session() as session:
        try:
            # First try to get existing user
            statement = select(User).where(User.wa_id == wa_id).with_for_update()
            result = await session.execute(statement)
            user = result.scalar_one_or_none()
            if user:
                await session.refresh(user)
                return user
            # Create new user if they don't exist
            new_user = User(
                name=name,
                wa_id=wa_id,
                state=UserState.new,
                role=Role.teacher,
            )
            session.add(new_user)
<<<<<<< HEAD
            await session.commit()
=======
            await session.flush()  # Get the ID without committing
>>>>>>> 1069919e
            await session.refresh(new_user)
            logger.info(f"Created new user with wa_id: {wa_id}")
            return new_user
        except Exception as e:
            logger.error(f"Failed to get or create user for wa_id {wa_id}: {str(e)}")
            raise Exception(f"Failed to get or create user: {str(e)}")


async def get_user_by_waid(wa_id: str) -> Optional[User]:
    async with get_session() as session:
        try:
            statement = select(User).where(User.wa_id == wa_id)
            result = await session.execute(statement)
            return result.scalar_one_or_none()
        except Exception as e:
            logger.error(f"Failed to query user {wa_id}: {str(e)}")
            raise Exception(f"Failed to query user: {str(e)}")


async def add_teacher_class(user: User, class_ids: List[int]) -> None:
    """
    Add a teacher-class to the teachers_classes table and update user's class_info

    Args:
        user: User object for the teacher
        class_ids: List of class IDs to add for the teacher

    Returns:
        None
    """
    async with get_session() as session:
        try:
            for class_id in class_ids:
                statement = select(TeacherClass).where(
                    TeacherClass.teacher_id == user.id,
                    TeacherClass.class_id == class_id,
                )
                result = await session.execute(statement)
                teacher_class = result.scalar_one_or_none()
                # Add teacher-class relationship if it doesn't exist
                if not teacher_class:
                    teacher_class = TeacherClass(teacher_id=user.id, class_id=class_id)
                    session.add(teacher_class)
            await session.commit()
            logger.info(f"Added classes {class_ids} for user {user.id}")
        except Exception as e:
            logger.error(f"Failed to add teacher class: {str(e)}")
            raise Exception(f"Failed to add teacher class: {str(e)}")


async def update_user(user: User) -> User:
    """
    Update any information about an existing user and return the updated user.

    Args:
        user (User): User object with updated information

    Returns:
        User: Updated user object

    """
    if user is None:
        logger.error("Cannot update user: user object is None")
        raise Exception("Cannot update user: user object is None")

    # Ensure birthday is a date object
    if isinstance(user.birthday, str):
        try:
            user.birthday = datetime.strptime(user.birthday, "%Y-%m-%d").date()
        except ValueError as e:
            logger.error(f"Invalid date format for birthday: {user.birthday}")
            raise Exception(f"Invalid date format for birthday: {user.birthday}")

    async with get_session() as session:
        try:
            # Add user to session and refresh to ensure we have latest data
            session.add(user)
            await session.commit()
            await session.refresh(user)

            logger.info(f"Updated user {user.wa_id}")
            return user

        except Exception as e:
            logger.error(f"Failed to update user {user.wa_id}: {str(e)}")
            raise Exception(f"Failed to update user: {str(e)}")


async def get_user_message_history(
    user_id: int, limit: int = 10
) -> Optional[List[Message]]:
    async with get_session() as session:
        try:
            # TODO: Make the database order this by default to reduce repeated operations
            statement = (
                select(Message)
                .where(Message.user_id == user_id)
                .order_by(Message.created_at.desc())
                .limit(limit)
            )
            # query = text(
            #     """
            #     SELECT id, user_id, role, content, created_at
            #     FROM messages
            #     WHERE user_id = :user_id
            #     ORDER BY created_at DESC
            #     LIMIT :limit
            # """
            # )

            result = await session.execute(statement)
            messages = result.scalars().all()

            # If no messages found, return empty list
            if not messages:
                logger.debug(f"No message history found for user {user_id}")
                return None

            # Convert to list and reverse to get chronological order (oldest first)
            return list(reversed(messages))

        except Exception as e:
            logger.error(
                f"Failed to retrieve message history for user {user_id}: {str(e)}"
            )
            raise Exception(f"Failed to retrieve message history: {str(e)}")


async def create_new_messages(messages: List[Message]) -> List[Message]:
    """Optimized bulk message creation"""
    if not messages:
        return []

    async with get_session() as session:
        try:
            # Add all messages to the session
            session.add_all(messages)
            await session.flush()  # Get IDs without committing
            return messages
        except Exception as e:
            logger.error(
                f"Unexpected error creating messages for user {messages[0].user_id}: {str(e)}"
            )
            raise Exception(f"Failed to create messages: {str(e)}")


async def create_new_message(message: Message) -> Message:
    """
    Create a single message in the database.
    """
    async with get_session() as session:
        try:
            # Add the message to the session
            session.add(message)

            # Commit the transaction
            await session.commit()

            # Refresh the message to get its ID and other DB-populated fields
            await session.refresh(message)

            return message

        except Exception as e:
            logger.error(f"Error creating message for user {message.user_id}: {str(e)}")
            raise Exception(f"Failed to create message: {str(e)}")


async def vector_search(query: str, n_results: int, where: dict) -> List[Chunk]:
    try:
        query_vector = embedder.get_embedding(query)
    except Exception as e:
        logger.error(f"Failed to get embedding for query {query}: {str(e)}")
        raise Exception(f"Failed to get embedding for query: {str(e)}")

    # Decode the where dict
    filters = []
    for key, value in where.items():
        if isinstance(value, list) and len(value) > 1:
            filters.append(getattr(Chunk, key).in_(value))
        elif isinstance(value, list) and len(value) == 1:
            filters.append(getattr(Chunk, key) == value[0])
        else:
            filters.append(getattr(Chunk, key) == value)

    async with get_session() as session:
        try:
            result = await session.execute(
                select(Chunk)
                .where(*filters)
                .order_by(Chunk.embedding.cosine_distance(query_vector))
                .limit(n_results)
            )
            return result.scalars().all()
        except Exception as e:
            logger.error(f"Failed to search for knowledge: {str(e)}")
            raise Exception(f"Failed to search for knowledge: {str(e)}")


async def get_user_resources(user: User) -> Optional[List[int]]:
    """
    Get all resource IDs accessible to a user through their class assignments.
    Uses a single optimized SQL query with proper indexing.

    Args:
        user_id: The ID of the user to find resources for

    Returns:
        List[int]: List of resource IDs the user has access to

    Raises:
        Exception: If there's an error querying the database
    """
    async with get_session() as session:
        try:
            # Use text() for a more efficient raw SQL query
            query = text(
                """
                SELECT DISTINCT cr.resource_id
                FROM teachers_classes tc
                JOIN classes_resources cr ON tc.class_id = cr.class_id
                WHERE tc.teacher_id = :user_id
            """
            )

            result = await session.execute(query, {"user_id": user.id})
            resource_ids = [row[0] for row in result.fetchall()]

            if not resource_ids:
                logger.warning(f"No resources found for user {user.wa_id}")
                return None

            logger.debug(f"Found resources {resource_ids} for user {user.wa_id}")
            return resource_ids

        except Exception as e:
            logger.error(f"Failed to get resources for user {user.wa_id}: {str(e)}")
            raise Exception(f"Failed to get user resources: {str(e)}")


async def get_available_subjects() -> List[Dict[str, str]]:
    """
    Get all available subjects with their IDs and names.

    Returns:
        List[Dict[str, str]]: List of dictionaries containing subject IDs and names as strings.
    """
    async with get_session() as session:
        try:
            statement = (
                select(Subject.id, Subject.name)
                .join(Class, Class.subject_id == Subject.id)
                .where(Class.status == SubjectClassStatus.active)
                .distinct()
            )
            result = await session.execute(statement)
            subjects = [
                {"id": str(row.id), "title": row.name} for row in result.fetchall()
            ]
            return subjects
        except Exception as e:
            logger.error(f"Failed to get available subjects: {str(e)}")
            raise Exception(f"Failed to get available subjects: {str(e)}")


async def get_subject_and_classes(subject_id: int) -> Dict[str, Any]:
    async with get_session() as session:
        try:
            statement = (
                select(
                    Subject.name.label("subject_name"),
                    Class.id,
                    Class.name,
                    Class.grade_level,
                )
                .join(Class, Class.subject_id == Subject.id)
                .where(Subject.id == subject_id)
            )
            result = await session.execute(statement)
            rows = result.fetchall()
            if not rows:
                raise Exception(
                    f"Subject with ID {subject_id} not found or has no classes"
                )

            subject_name = rows[0].subject_name
            classes = [
                {
                    "id": str(row.id),
                    "title": row.name,
                }
                for row in rows
            ]
            return {"subject_name": subject_name, "classes": classes}
        except Exception as e:
            logger.error(
                f"Failed to get subject and classes for subject ID {subject_id}: {str(e)}"
            )
            raise Exception(
                f"Failed to get subject and classes for subject ID: {str(e)}"
            )


async def generate_class_info(user: User) -> Dict[str, List[str]]:
    """
    Generate a JSON-like structure with subject names and class names based on user's selected class IDs.

    Args:
        user: User object

    Returns:
        Dict[str, List[str]]: Dictionary with subject names as keys and lists of class names as values
    """
    async with get_session() as session:
        try:
            logger.debug(f"Generating class info for user {user.wa_id}")
            # Fetch class details including subject names and class names
            statement = (
                select(
                    Class.id,
                    Class.name.label("class_name"),
                    Subject.name.label("subject_name"),
                )
                .join(Subject, Class.subject_id == Subject.id)
                .where(Class.id.in_(user.selected_class_ids))
            )
            result = await session.execute(statement)
            rows = result.fetchall()

            # Organize the data into a dictionary
            class_info = {}
            for row in rows:
                subject_name = row.subject_name
                class_name = row.class_name
                if subject_name not in class_info:
                    class_info[subject_name] = []
                class_info[subject_name].append(class_name)

            logger.debug(f"Generated class info for user {user.wa_id}: {class_info}")
            return class_info

        except Exception as e:
            logger.error(f"Failed to generate class info: {str(e)}")
            raise Exception(f"Failed to generate class info: {str(e)}")


async def add_default_subjects_and_classes() -> None:
    """
    Add a default subject called Geography with ID 1 and a class called Secondary Form 2 with ID 1.
    """
    async with get_session() as session:
        try:
            # Check if the default subject already exists with the correct ID and name
            statement = select(Subject).where(Subject.id == 1)
            result = await session.execute(statement)
            subject = result.scalar_one_or_none()

            if subject and subject.name != SubjectNames.geography.value:
                # Delete the existing subject with the incorrect name
                logger.info(f"Deleting existing subject with ID 1: {subject.name}")
                await session.delete(subject)
                await session.commit()
                subject = None

            if not subject:
                # Add the default subject
                default_subject = Subject(id=1, name=SubjectNames.geography.value)
                session.add(default_subject)
                await session.commit()
                logger.info(f"Added default subject: {SubjectNames.geography.value}")

            # Check if the default class already exists with the correct ID and grade level
            statement = select(Class).where(Class.id == 1)
            result = await session.execute(statement)
            class_ = result.scalar_one_or_none()

            if class_ and class_.grade_level != GradeLevel.os2:
                # Delete the existing class with the incorrect grade level
                await session.delete(class_)
                await session.commit()
                class_ = None

            if not class_:
                # Add the default class
                default_class = Class(
                    id=1,
                    name="Secondary Form 2",
                    subject_id=1,
                    grade_level=GradeLevel.os2,
                    status=SubjectClassStatus.active,
                )
                session.add(default_class)
                await session.commit()
                logger.info("Added default class: Secondary Form 2")

        except Exception as e:
            logger.error(f"Failed to add default subjects and classes: {str(e)}")
            raise Exception(f"Failed to add default subjects and classes: {str(e)}")


async def update_user_selected_classes(
    user: User, selected_classes: List[int], subject_id: int
) -> User:
    """
    Update the user's classes for a given subject according to the new selected classes.

    Args:
        user: User object to update
        selected_classes: List of class IDs selected by the user
        subject_id: ID of the subject to update classes for

    Returns:
        User: Updated user object
    """
    async with get_session() as session:
        try:
            logger.debug(
                f"Updating user {user.wa_id} with new classes: {selected_classes} for subject ID: {subject_id}"
            )

            # Fetch all class IDs for the given subject ID
            statement = select(Class.id).where(Class.subject_id == subject_id)
            result = await session.execute(statement)
            subject_class_ids = [row[0] for row in result.fetchall()]
            logger.debug(f"Class IDs for subject ID {subject_id}: {subject_class_ids}")

            # Filter the user's selected classes to only include those not related to the subject
            new_class_ids = [
                class_id
                for class_id in user.selected_class_ids or []
                if class_id not in subject_class_ids
            ]
            logger.debug(
                f"Filtered class IDs not related to subject ID {subject_id}: {new_class_ids}"
            )

            # Add the new selected classes for the subject
            new_class_ids.extend(selected_classes)
            logger.debug(
                f"New class IDs after adding selected classes: {new_class_ids}"
            )

            # Remove duplicates if any
            new_class_ids = list(set(new_class_ids))
            logger.debug(f"Final class IDs after removing duplicates: {new_class_ids}")

            # Update the user's selected classes
            user.selected_class_ids = new_class_ids
            logger.debug(
                f"User's selected class IDs updated to: {user.selected_class_ids}"
            )

            # Update the user state to active if it's not already
            if user.state != "active":
                user.state = "active"
                logger.debug(f"User state updated to: {user.state}")

            # Update the user onboarding state to completed if it's not already
            if user.onboarding_state != "completed":
                user.onboarding_state = "completed"
                logger.debug(
                    f"User onboarding state updated to: {user.onboarding_state}"
                )

            logger.debug(f"FINISHED UPDATING USER User : {user}")

            # Update the user's class info
            logger.debug("Generating class info for the user")
            user.class_info = await generate_class_info(user)

            user = await update_user(user)
            logger.debug(f"User {user.wa_id} updated in the database")

            formatted_selected_classes = [int(class_id) for class_id in new_class_ids]
            await add_teacher_class(user, formatted_selected_classes)
            logger.debug(f"Teacher-class relationships updated for user {user.wa_id}")

            logger.info(
                f"Updated user {user.wa_id} with new classes for subject ID {subject_id}"
            )

            return user
        except Exception as e:
            logger.error(f"Failed to update user subject classes: {str(e)}")
            raise Exception(f"Failed to update user subject classes: {str(e)}")<|MERGE_RESOLUTION|>--- conflicted
+++ resolved
@@ -44,11 +44,7 @@
                 role=Role.teacher,
             )
             session.add(new_user)
-<<<<<<< HEAD
-            await session.commit()
-=======
             await session.flush()  # Get the ID without committing
->>>>>>> 1069919e
             await session.refresh(new_user)
             logger.info(f"Created new user with wa_id: {wa_id}")
             return new_user
