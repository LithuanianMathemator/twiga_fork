from sqlmodel import SQLModel, Field, select, update
from sqlalchemy.ext.asyncio import AsyncSession
import logging
from datetime import datetime

from app.database.models import *
from app.database.engine import db_engine
from app.utils import embedder

logger = logging.getLogger(__name__)


class UserDatabaseError(Exception):
    """Base exception for user database operations"""

    pass


class UserCreationError(UserDatabaseError):
    """Raised when user creation fails"""

    pass


class MessageCreationError(UserDatabaseError):
    """Raised when message creation fails"""

    pass


class UserQueryError(UserDatabaseError):
    """Raised when user query fails"""

    pass


async def get_or_create_user(wa_id: str, name: Optional[str] = None) -> User:
    """
    Get existing user or create new one if they don't exist.
    Handles all database operations and error logging.
    """

    async with AsyncSession(db_engine) as session:
        try:
            # First try to get existing user
            statement = select(User).where(User.wa_id == wa_id)
            result = await session.execute(statement)
            user = result.scalar_one_or_none()

            if user:
                return user

            # Create new user if they don't exist
            new_user = User(
                name=name,
                wa_id=wa_id,
                state=UserState.new,
                role=Role.teacher,
            )
            session.add(new_user)
            await session.commit()
            await session.refresh(new_user)

            logger.info(f"Created new user with wa_id: {wa_id}")
            return new_user

        except Exception as e:
            await session.rollback()
            logger.error(f"Database operation failed for wa_id {wa_id}: {str(e)}")
            raise UserDatabaseError(f"Failed to get or create user: {str(e)}")


async def create_new_user(name: Optional[str], wa_id: str) -> User:
    """Create new user explicitly"""
    async with AsyncSession(db_engine) as session:
        try:
            new_user = User(
                name=name,
                wa_id=wa_id,
                state=UserState.new,
                role=Role.teacher,
            )
            session.add(new_user)
            await session.commit()
            await session.refresh(new_user)
            return new_user
        except Exception as e:
            await session.rollback()
            logger.error(f"Failed to create user {wa_id}: {str(e)}")
            raise UserCreationError(f"Failed to create user: {str(e)}")


async def get_user_by_waid(wa_id: str) -> Optional[User]:
    async with AsyncSession(db_engine) as session:
        try:
            statement = select(User).where(User.wa_id == wa_id)
            result = await session.execute(statement)
            return result.scalar_one_or_none()
        except Exception as e:
            logger.error(f"Failed to query user {wa_id}: {str(e)}")
            raise UserQueryError(f"Failed to query user: {str(e)}")


<<<<<<< HEAD
class UserDatabaseError(Exception):
    """Base exception for user database operations"""

    pass


class UserUpdateError(UserDatabaseError):
    """Raised when user update fails"""

    pass


async def update_user_by_waid(user: User) -> User:
    """
    Update any information about an existing user and return the updated user.
    """
    if user is None:
        logger.error("Cannot update user: user object is None")
        raise UserUpdateError("Cannot update user: user object is None")

    # Convert the User object to a dictionary
    user_data = user.__dict__.copy()

    logger.debug(f"Updating user {user_data}")

    # Remove the _sa_instance_state attribute
    user_data.pop("_sa_instance_state", None)

    # Extract the wa_id
    wa_id = user_data.pop("wa_id")

    # Remove the id attribute
    user_data.pop("wa_id", None)
    user_data.pop("id", None)

    # Handle the birthday field if necessary
    if "birthday" in user_data and isinstance(user_data["birthday"], str):
        user_data["birthday"] = datetime.strptime(
            user_data["birthday"], "%Y-%m-%d"
        ).date()

    async with AsyncSession(db_engine) as session:
        try:
            statement = update(User).where(User.wa_id == wa_id).values(**user_data)
            await session.execute(statement)
            await session.commit()

            # Fetch the updated user
            result = await session.execute(select(User).filter_by(wa_id=wa_id))
            updated_user = result.scalar_one_or_none()

            logger.info(f"Updated user {wa_id} with {user_data}")
            return updated_user
        except Exception as e:
            await session.rollback()
            logger.error(f"Failed to update user {wa_id}: {str(e)}")
            raise UserUpdateError(f"Failed to update user: {str(e)}")


class UserQueryError(UserDatabaseError):
    """Raised when user query fails"""

    pass


async def get_user_data(wa_id: str) -> dict:
    """
    Retrieve user data based on wa_id.
    """
    async with AsyncSession(db_engine) as session:
        try:
            statement = select(User).where(User.wa_id == wa_id)
            result = await session.execute(statement)
            user = result.scalar_one_or_none()
            if user:
                user_data = user.model_dump()
                logger.info(f"Retrieved user data for {wa_id}: {user_data}")
                return user_data
            else:
                logger.warning(f"No user found with wa_id {wa_id}")
                return None
        except Exception as e:
            logger.error(f"Failed to query user {wa_id}: {str(e)}")
            raise UserQueryError(f"Failed to query user: {str(e)}")
=======
async def get_user_message_history(
    user_id: int, limit: int = 10
) -> Optional[List[Message]]:
    async with AsyncSession(db_engine) as session:
        try:
            # TODO: Make the database order this by default to reduce repeated operations
            statement = (
                select(Message)
                .where(Message.user_id == user_id)
                .order_by(Message.created_at.desc())
                .limit(limit)
            )

            result = await session.execute(statement)
            messages = result.scalars().all()

            # If no messages found, return empty list
            if not messages:
                logger.debug(f"No message history found for user {user_id}")
                return None

            # Convert to list and reverse to get chronological order (oldest first)
            return list(reversed(messages))

        except Exception as e:
            logger.error(
                f"Failed to retrieve message history for user {user_id}: {str(e)}"
            )
            raise Exception(f"Failed to retrieve message history: {str(e)}")


async def create_new_messages(messages: List[Message]) -> List[Message]:
    """
    Create multiple messages in the database in a single transaction.
    """
    if not messages:
        return []

    async with AsyncSession(db_engine) as session:
        try:
            # Add all messages to the session
            session.add_all(messages)

            # Commit the transaction
            await session.commit()

            # Refresh all messages to get their IDs and other DB-populated fields
            for message in messages:
                await session.refresh(message)

            return messages

        except Exception as e:
            await session.rollback()
            logger.error(
                f"Unexpected error creating messages for user {messages[0].user_id}: {str(e)}"
            )
            raise Exception(f"Failed to create messages: {str(e)}")


async def create_new_message(message: Message) -> Message:
    """
    Create a single message in the database.
    """
    try:
        messages = await create_new_messages([message])
        return messages[0]
    except UserCreationError as e:
        raise e
    except Exception as e:
        logger.error(f"Error in create_new_message: {str(e)}")
        raise Exception(f"Failed to create message: {str(e)}")


async def vector_search(query: str, n_results: int, where: dict) -> List[Chunk]:
    try:
        query_vector = embedder.get_embedding(query)
    except Exception as e:
        logger.error(f"Failed to get embedding for query {query}: {str(e)}")
        raise Exception(f"Failed to get embedding for query: {str(e)}")

    # Decode the where dict
    filters = []
    for key, value in where.items():
        if isinstance(value, list) and len(value) > 1:
            filters.append(getattr(Chunk, key).in_(value))
        elif isinstance(value, list) and len(value) == 1:
            filters.append(getattr(Chunk, key) == value[0])
        else:
            filters.append(getattr(Chunk, key) == value)

    async with AsyncSession(db_engine) as session:
        try:
            result = await session.execute(
                select(Chunk)
                .where(*filters)
                .order_by(Chunk.embedding.cosine_distance(query_vector))
                .limit(n_results)
            )
            return result.scalars().all()
        except Exception as e:
            logger.error(f"Failed to search for knowledge: {str(e)}")
            raise Exception(f"Failed to search for knowledge: {str(e)}")
>>>>>>> b4491582
<|MERGE_RESOLUTION|>--- conflicted
+++ resolved
@@ -30,6 +30,11 @@
 
 class UserQueryError(UserDatabaseError):
     """Raised when user query fails"""
+
+    pass
+  
+class UserUpdateError(UserDatabaseError):
+    """Raised when user update fails"""
 
     pass
 
@@ -100,20 +105,7 @@
             logger.error(f"Failed to query user {wa_id}: {str(e)}")
             raise UserQueryError(f"Failed to query user: {str(e)}")
 
-
-<<<<<<< HEAD
-class UserDatabaseError(Exception):
-    """Base exception for user database operations"""
-
-    pass
-
-
-class UserUpdateError(UserDatabaseError):
-    """Raised when user update fails"""
-
-    pass
-
-
+# TODO: rename this function
 async def update_user_by_waid(user: User) -> User:
     """
     Update any information about an existing user and return the updated user.
@@ -159,14 +151,9 @@
             await session.rollback()
             logger.error(f"Failed to update user {wa_id}: {str(e)}")
             raise UserUpdateError(f"Failed to update user: {str(e)}")
-
-
-class UserQueryError(UserDatabaseError):
-    """Raised when user query fails"""
-
-    pass
-
-
+ 
+
+# TODO: This should be replaced with get_user_by_waid or the get_or_create_user function
 async def get_user_data(wa_id: str) -> dict:
     """
     Retrieve user data based on wa_id.
@@ -186,7 +173,8 @@
         except Exception as e:
             logger.error(f"Failed to query user {wa_id}: {str(e)}")
             raise UserQueryError(f"Failed to query user: {str(e)}")
-=======
+
+            
 async def get_user_message_history(
     user_id: int, limit: int = 10
 ) -> Optional[List[Message]]:
@@ -289,5 +277,4 @@
             return result.scalars().all()
         except Exception as e:
             logger.error(f"Failed to search for knowledge: {str(e)}")
-            raise Exception(f"Failed to search for knowledge: {str(e)}")
->>>>>>> b4491582
+            raise Exception(f"Failed to search for knowledge: {str(e)}")