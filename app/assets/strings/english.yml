--- conflicted
+++ resolved
@@ -4,11 +4,8 @@
   rate_limited: "🚫 You have reached your daily messaging limit, so Twiga 🦒 is quite sleepy from all of today's texting 🥱. Let's talk more tomorrow!"
   blocked: "Your account is currently blocked. Please contact support (dev@ai.or.tz) for assistance."
   no_available_subjects: "Sorry, there are no available subjects to choose from. Please contact support (dev@ai.or.tz) for assistance."
-<<<<<<< HEAD
   character_limit_exceeded: "Sorry, the message you sent is too long. Please try again with a shorter message."
-=======
   unsupported_message: "Sorry, I only understand textual messages."
->>>>>>> 10d6d0b3
 
 info:
   help: "You can type 'settings' to update your personal and school info. Or just talk to me like a colleague."
