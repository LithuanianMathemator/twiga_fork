--- conflicted
+++ resolved
@@ -36,6 +36,7 @@
         body = await request.json()
         logger.info(f"Received message on webhook: {body}")
 
+        # TODO: All of these cases can be handled within one separate function to shorten this function
         # Handle different types of events
         if is_event(body):
             return await whatsapp_client.handle_event_request(body)
@@ -61,8 +62,6 @@
 
         # Extract message info (NOTE: the message format might look different in flow responses)
         message_info = extract_message_info(body)
-<<<<<<< HEAD
-=======
 
         # Check if message is recent
         if not is_message_recent(message_info["timestamp"]):
@@ -71,15 +70,15 @@
                 content={"status": "error", "message": "Message is outdated"},
                 status_code=400,
             )
-
->>>>>>> b4491582
+        
         # Get or create user
         user = await db.get_or_create_user(
             wa_id=message_info["wa_id"], name=message_info["name"]
         )
-<<<<<<< HEAD
+
         # Handle state using the State Service
         response_text, options, is_end = await state_client.process_state(user)
+        
         # log the response_text and options
         logger.info(f"Response text: {response_text} | Options: {options}")
         if is_end:
@@ -87,51 +86,29 @@
                 content={"status": "ok"},
                 status_code=200,
             )
-        if response_text:
-=======
 
         request_message = extract_message_body(message_info["message"])
-
-        # Upload the message to the database
+        
         user_message = await db.create_new_message(
             Message(user_id=user.id, role=MessageRole.user, content=request_message)
         )
 
-        # Handle state using the State Service
-        response_text, options = state_client.process_state(user)
-
-        if response_text is not None:
+        if response_text:
             # In this scenario the user is in a state that had a predefined response
->>>>>>> b4491582
             payload = generate_payload(user.wa_id, response_text, options)
             await whatsapp_client.send_message(payload)
 
             # Store the bot response in the database
             await db.create_new_message(
-                Message(user_id=user.id, role=MessageRole.user, content=request_message)
+                Message(user_id=user.id, role=MessageRole.assistant, content=response_text)
             )
+            
             return JSONResponse(
                 content={"status": "ok"},
                 status_code=200,
             )
+                  
 
-<<<<<<< HEAD
-        if is_message_recent(message_info["timestamp"]):
-            # Add check if rate limit is reached here and update the database. Will need some function that brings it back the next day though.
-            # if db.is_rate_limit_reached(wa_id):
-            #     return await _handle_rate_limit(wa_id, message)
-            generated_response = await _process_message(
-                wa_id=user.wa_id,
-                name=user.name,
-                message=message_info["message"],
-                timestamp=message_info["timestamp"],
-            )
-            await whatsapp_client.send_message(generated_response)
-            return JSONResponse(content={"status": "ok"}, status_code=200)
-        else:
-            logger.warning("Received a message with an outdated timestamp. Ignoring.")
-            return JSONResponse(content={"status": "ok"}, status_code=200)
-=======
         if user.state == UserState.active:
             # In this scenario the user is active so they are directed to the LLM
             response_messages = await llm_client.generate_response(
@@ -150,8 +127,7 @@
                 await whatsapp_client.send_message(payload)
 
         return JSONResponse(content={"status": "ok"}, status_code=200)
-
->>>>>>> b4491582
+      
     except json.JSONDecodeError:
         logger.error("Failed to decode JSON")
         return JSONResponse(
@@ -163,77 +139,4 @@
         return JSONResponse(
             content={"status": "error", "message": "Internal server error"},
             status_code=500,
-<<<<<<< HEAD
-        )
-
-
-async def _process_message(
-    wa_id: str, name: str, message: dict, timestamp: int
-) -> Optional[str]:
-    """
-    Process an incoming WhatsApp message and generate a response.
-
-    Args:
-        wa_id (str): WhatsApp ID of the user (phone number).
-        name (str): Name of the user.
-        message (dict): Message content received from WhatsApp.
-        timestamp (int): Timestamp of the message.
-
-    Returns:
-        Optional[str]: JSON payload to send back to WhatsApp, or None if no response is required.
-    """
-    # db = AppDatabase()
-
-    try:
-        message_body = extract_message_body(message)
-    except ValueError as e:
-        logger.error(str(e))
-        return None
-
-    # db.store_message(wa_id, message_body, role="user")
-
-    # NOTE: this is a temporary integration for testing purposes
-    data = _handle_testing(wa_id, message_body)
-    # if state.get("state") != "completed":
-    #     data = _handle_onboarding_flow(wa_id, message_body)
-    # else:
-    #     data = await _handle_twiga_integration(wa_id, name, message_body)
-
-    return data
-
-
-def _handle_testing(wa_id: str, message_body: str) -> Optional[str]:
-    return get_text_payload(wa_id, message_body.upper())
-
-
-async def _handle_twiga_integration(
-    wa_id: str, name: str, message_body: str
-) -> Optional[str]:
-
-    db = AppDatabase()
-
-    response_text = await llm_client.generate_response(message_body, wa_id, name)
-    if response_text is None:
-        logger.info("No response generated, user will not be contacted.")
-        return None
-
-    db.store_message(wa_id, response_text, role="twiga")
-    return get_text_payload(wa_id, response_text)
-
-
-# TODO: This will be partially deprecated and handled by the state service
-async def _handle_rate_limit(wa_id: str, message: dict) -> JSONResponse:
-    db = AppDatabase()
-    # TODO: This is a good place to use a template instead of hardcoding the message
-    logger.warning("Rate limit reached for wa_id: %s", wa_id)
-    sleepy_text = (
-        "🚫 You have reached your daily messaging limit, so Twiga 🦒 is quite sleepy 🥱 "
-        "from all of today's texting. Let's talk more tomorrow!"
-    )
-    data = get_text_payload(wa_id, sleepy_text)
-    db.store_message(wa_id, message, role="user")
-    await whatsapp_client.send_message(data)
-    return JSONResponse(content={"status": "ok"}, status_code=200)
-=======
-        )
->>>>>>> b4491582
+        )