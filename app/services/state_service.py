import logging
from typing import List, Optional, Tuple, Dict, Callable

from app.database.db import update_user_by_waid
from app.database.models import User, UserState
from app.services.onboarding_service import onboarding_client
from app.config import settings

logger = logging.getLogger(__name__)


class StateHandler:
    def __init__(self):
        # Define the mapping of states to handler methods
        self.state_handlers: Dict[
            UserState, Callable[[User, UserState], Tuple[str, Optional[List[str]]]]
        ] = {
            UserState.blocked: self.handle_blocked,
            UserState.rate_limited: self.handle_rate_limited,
            UserState.has_pending_message: self.handle_has_pending_message,  # TODO: determine if this is the right approach
        }

        self.logger = logging.getLogger(__name__)

    # TODO: all manually written messages should be moved to a separate file
    def handle_default(
        self, user: User, user_state: UserState
    ) -> Tuple[str, Optional[List[str]]]:
        response_text = "There appears to have occurred an error. Please contact support (dev@ai.or.tz) for assistance."
        return response_text, None

    def handle_blocked(
        self, user: User, user_state: UserState
    ) -> Tuple[str, Optional[List[str]]]:
        response_text = "Your account is currently blocked. Please contact support (dev@ai.or.tz) for assistance."
        return response_text, None

    def handle_rate_limited(
        self, user: User, user_state: UserState
    ) -> Tuple[str, Optional[List[str]]]:
        response_text = "🚫 You have reached your daily messaging limit, so Twiga 🦒 is quite sleepy from all of today's texting 🥱. Let's talk more tomorrow!"
        return response_text, None

    def handle_has_pending_message(
        self, user: User, user_state: UserState
    ) -> Tuple[str, Optional[List[str]]]:
        response_text = "You have a pending message. Please wait for a response before sending a new message."
        options = None
        return response_text, options

    async def process_state(self, user: User) -> Tuple[str, Optional[List[str]], bool]:
        user_state = user.state

        logger.info(
            f"Processing state for user {user.name} with wa_id {user.wa_id} and user state {user_state}"
        )

        # If the user is active  return None to indicate that the message should be processed differently than an automated response
        if user_state == UserState.active:
            return None, None, False

        if user_state == UserState.onboarding or UserState.new:
<<<<<<< HEAD
            if not settings.business_env and user.state == UserState.new:
                # TODO: Update user state to active and set them as a Geography Form 2 Teacher (alternatively, create custom onboarding)
                self.logger.info(
                    "User is new and in development environment. Setting user as active with dummy data."
                )
                pass
            else:
                await onboarding_client.process_state(user)
=======

            is_flows_active = settings.is_flows_active != "False"
            self.logger.info(f"Flows are active: {is_flows_active}")

            # skip onboarding if flows are not active, #TODO set an alternative onboarding process
            if not is_flows_active:
                self.logger.info(
                    "Flows are not active. Skipping onboarding. And setting user state to active"
                )
                # check if the user is in onboarding state or new state
                if user_state == UserState.new or user_state == UserState.onboarding:
                    user.state = "active"
                    user.on_boarding_state = "completed"
                    user = await update_user_by_waid(user)
                    self.logger.info(
                        f"Updated user state to active for user {user.wa_id}, state {user.state}"
                    )
                    return None, None, False

            await onboarding_client.process_state(user)
>>>>>>> 438c9d0c
            return None, None, True

        # Fetch the appropriate handler for the user's current state
        handler = self.state_handlers.get(user_state, self.handle_default)
        response_text, options = handler(user, user_state)

        return response_text, options, True


state_client = StateHandler()<|MERGE_RESOLUTION|>--- conflicted
+++ resolved
@@ -60,7 +60,6 @@
             return None, None, False
 
         if user_state == UserState.onboarding or UserState.new:
-<<<<<<< HEAD
             if not settings.business_env and user.state == UserState.new:
                 # TODO: Update user state to active and set them as a Geography Form 2 Teacher (alternatively, create custom onboarding)
                 self.logger.info(
@@ -69,28 +68,6 @@
                 pass
             else:
                 await onboarding_client.process_state(user)
-=======
-
-            is_flows_active = settings.is_flows_active != "False"
-            self.logger.info(f"Flows are active: {is_flows_active}")
-
-            # skip onboarding if flows are not active, #TODO set an alternative onboarding process
-            if not is_flows_active:
-                self.logger.info(
-                    "Flows are not active. Skipping onboarding. And setting user state to active"
-                )
-                # check if the user is in onboarding state or new state
-                if user_state == UserState.new or user_state == UserState.onboarding:
-                    user.state = "active"
-                    user.on_boarding_state = "completed"
-                    user = await update_user_by_waid(user)
-                    self.logger.info(
-                        f"Updated user state to active for user {user.wa_id}, state {user.state}"
-                    )
-                    return None, None, False
-
-            await onboarding_client.process_state(user)
->>>>>>> 438c9d0c
             return None, None, True
 
         # Fetch the appropriate handler for the user's current state
